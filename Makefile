
# the assumption is that current_dir is something along the lines of:
# 	/home/bob/yourproject/src/github.com/mesosphere/kubernetes-mesos

mkfile_path	:= $(abspath $(lastword $(MAKEFILE_LIST)))
current_dir	:= $(patsubst %/,%,$(dir $(mkfile_path)))
fail		:= ${MAKE} --no-print-directory --quiet -f $(current_dir)/Makefile error

K8S_CMD		:= \
                   github.com/GoogleCloudPlatform/kubernetes/cmd/kubecfg		\
                   github.com/GoogleCloudPlatform/kubernetes/cmd/proxy
FRAMEWORK_CMD	:= \
<<<<<<< HEAD
                   github.com/mesosphere/kubernetes-mesos/controller-manager		\
                   github.com/mesosphere/kubernetes-mesos/kubernetes-mesos		\
=======
                   github.com/mesosphere/kubernetes-mesos/kubernetes-mesos	\
>>>>>>> 63b389c5
                   github.com/mesosphere/kubernetes-mesos/kubernetes-executor
FRAMEWORK_LIB	:= \
		   github.com/mesosphere/kubernetes-mesos/scheduler	\
		   github.com/mesosphere/kubernetes-mesos/service	\
		   github.com/mesosphere/kubernetes-mesos/executor	\
		   github.com/mesosphere/kubernetes-mesos/queue

# a list of upstream projects for which we test the availability of patches
PATCH_SCRIPT	:= $(current_dir)/hack/patches/apply.sh

# TODO: make this something more reasonable
DESTDIR		?= /target

# default build tags
TAGS		?=

.PHONY: all error require-godep framework require-vendor proxy install info bootstrap require-gopath format test patch

ifneq ($(WITH_MESOS_DIR),)

CFLAGS		+= -I$(WITH_MESOS_DIR)/include
CPPFLAGS	+= -I$(WITH_MESOS_DIR)/include
CXXFLAGS	+= -I$(WITH_MESOS_DIR)/include
LDFLAGS		+= -L$(WITH_MESOS_DIR)/lib

CGO_CFLAGS	+= -I$(WITH_MESOS_DIR)/include
CGO_CPPFLAGS	+= -I$(WITH_MESOS_DIR)/include
CGO_CXXFLAGS	+= -I$(WITH_MESOS_DIR)/include
CGO_LDFLAGS	+= -L$(WITH_MESOS_DIR)/lib

WITH_MESOS_CGO_FLAGS :=  \
	  CGO_CFLAGS="$(CGO_CFLAGS)" \
	  CGO_CPPFLAGS="$(CGO_CPPFLAGS)" \
	  CGO_CXXFLAGS="$(CGO_CXXFLAGS)" \
	  CGO_LDFLAGS="$(CGO_LDFLAGS)"

endif

all: patch proxy framework

error:
	echo -E "$@: ${MSG}" >&2
	false

require-godep: require-gopath
	@which godep >/dev/null || ${fail} MSG="Missing godep tool, aborting"

require-gopath:
	@test -n "$(GOPATH)" || ${fail} MSG="GOPATH undefined, aborting"

proxy: require-godep
	go install $(K8S_CMD)

require-vendor:

framework: require-godep
	env $(WITH_MESOS_CGO_FLAGS) go install -v -x -tags '$(TAGS)' $${WITH_RACE:+-race} $(FRAMEWORK_CMD)

format: require-gopath
<<<<<<< HEAD
	go fmt	github.com/mesosphere/kubernetes-mesos/kubernetes-mesos \
		github.com/mesosphere/kubernetes-mesos/controller-manager \
		github.com/mesosphere/kubernetes-mesos/kubernetes-executor \
		github.com/mesosphere/kubernetes-mesos/scheduler \
		github.com/mesosphere/kubernetes-mesos/service \
		github.com/mesosphere/kubernetes-mesos/master \
		github.com/mesosphere/kubernetes-mesos/executor
=======
	go fmt $(FRAMEWORK_CMD) $(FRAMEWORK_LIB)

test: require-gopath
	go test $(FRAMEWORK_LIB)
>>>>>>> 63b389c5

install: all
	mkdir -p $(DESTDIR)
	(pkg="$(GOPATH)"; pkg="$${pkg%%:*}"; for x in $(notdir $(K8S_CMD) $(FRAMEWORK_CMD)); do \
	 /bin/cp -vpf -t $(DESTDIR) "$${pkg}"/bin/$$x; done)

info:
	@echo GOPATH=$(GOPATH)
	@echo CGO_CFLAGS="$(CGO_CFLAGS)"
	@echo CGO_CPPFLAGS="$(CGO_CPPFLAGS)"
	@echo CGO_CXXFLAGS="$(CGO_CXXFLAGS)"
	@echo CGO_LDFLAGS="$(CGO_LDFLAGS)"
	@echo RACE_FLAGS=$${WITH_RACE:+-race}
	@echo TAGS=$(TAGS)

bootstrap: require-godep
	godep restore

patch: $(PATCH_SCRIPT)
	$(PATCH_SCRIPT)

$(PATCH_SCRIPT):
	test -x $@ || chmod +x $@<|MERGE_RESOLUTION|>--- conflicted
+++ resolved
@@ -10,16 +10,13 @@
                    github.com/GoogleCloudPlatform/kubernetes/cmd/kubecfg		\
                    github.com/GoogleCloudPlatform/kubernetes/cmd/proxy
 FRAMEWORK_CMD	:= \
-<<<<<<< HEAD
                    github.com/mesosphere/kubernetes-mesos/controller-manager		\
                    github.com/mesosphere/kubernetes-mesos/kubernetes-mesos		\
-=======
-                   github.com/mesosphere/kubernetes-mesos/kubernetes-mesos	\
->>>>>>> 63b389c5
                    github.com/mesosphere/kubernetes-mesos/kubernetes-executor
 FRAMEWORK_LIB	:= \
 		   github.com/mesosphere/kubernetes-mesos/scheduler	\
 		   github.com/mesosphere/kubernetes-mesos/service	\
+		   github.com/mesosphere/kubernetes-mesos/master	\
 		   github.com/mesosphere/kubernetes-mesos/executor	\
 		   github.com/mesosphere/kubernetes-mesos/queue
 
@@ -75,20 +72,10 @@
 	env $(WITH_MESOS_CGO_FLAGS) go install -v -x -tags '$(TAGS)' $${WITH_RACE:+-race} $(FRAMEWORK_CMD)
 
 format: require-gopath
-<<<<<<< HEAD
-	go fmt	github.com/mesosphere/kubernetes-mesos/kubernetes-mesos \
-		github.com/mesosphere/kubernetes-mesos/controller-manager \
-		github.com/mesosphere/kubernetes-mesos/kubernetes-executor \
-		github.com/mesosphere/kubernetes-mesos/scheduler \
-		github.com/mesosphere/kubernetes-mesos/service \
-		github.com/mesosphere/kubernetes-mesos/master \
-		github.com/mesosphere/kubernetes-mesos/executor
-=======
 	go fmt $(FRAMEWORK_CMD) $(FRAMEWORK_LIB)
 
 test: require-gopath
 	go test $(FRAMEWORK_LIB)
->>>>>>> 63b389c5
 
 install: all
 	mkdir -p $(DESTDIR)
